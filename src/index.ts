--- conflicted
+++ resolved
@@ -1,43 +1,3 @@
-<<<<<<< HEAD
-import dotenv from 'dotenv';
-import { initializeDatabases, closeDatabases } from './infrastructure/database/index.js';
-import { AgentCoordinationService } from './infrastructure/database/services/AgentCoordinationService.js';
-import { createServer } from './server.js';
-import { Server } from 'http';
-import { logger } from './utils/logger.js';
-
-dotenv.config();
-
-async function startApplication() {
-  try {
-    logger.info('Starting Meme Agent...');
-
-    // Initialize databases
-    const { mongodbInitialized } = await initializeDatabases();
-    logger.info('Required databases initialized successfully');
-    if (!mongodbInitialized) {
-      logger.warn('MongoDB initialization skipped - continuing without MongoDB');
-    }
-
-    // Initialize agent coordination service
-    const agentCoordination = AgentCoordinationService.getInstance();
-    logger.info('Agent coordination service initialized');
-
-    // Load character configuration if specified
-    const characterArg = process.argv.find(arg => arg.startsWith('--character='));
-    if (characterArg) {
-      const characterPath = characterArg.split('=')[1];
-      logger.info(`Loading character configuration from: ${characterPath}`);
-      
-      // Initialize character-specific services
-      const twitterService = await agentCoordination.initializeTwitterService();
-      logger.info('Twitter service initialized');
-      
-      // Start autonomous posting if character is loaded
-      await agentCoordination.startAutonomousPosting();
-      logger.info('Autonomous posting enabled');
-    }
-=======
 import { Connection, PublicKey } from '@solana/web3.js';
 import { TwitterApi } from 'twitter-api-v2';
 import { Client as DiscordClient, Message } from 'discord.js';
@@ -437,26 +397,24 @@
       try {
         const parsedCommand = Parser.parseCommand(message.content);
         if (!parsedCommand) return;
->>>>>>> 38017389
-
-    // Create and start HTTP server
-    const app = await createServer();
-    const port = process.env.APP_PORT || 3000;
-    const server: Server = app.listen(port, () => {
-      logger.info(`Server is running on port ${port}`);
+
+        const command: AgentCommand = {
+          ...parsedCommand,
+          type: parsedCommand.command,
+          raw: message.content
+        };
+
+        await this.handleCommand(command, {
+          platform: 'discord',
+          channelId: message.channel.id,
+          messageId: message.id,
+          author: message.author.tag
+        });
+      } catch (error) {
+        elizaLogger.error('Error handling Discord command:', error);
+        await message.reply('Sorry, there was an error processing your command.');
+      }
     });
-<<<<<<< HEAD
-    
-    // Set up terminal interaction
-    const { createInterface } = await import('readline/promises');
-    const readline = createInterface({
-      input: process.stdin,
-      output: process.stdout
-    });
-    
-    logger.info('Terminal interaction ready. Type your commands:');
-    readline.on('line', async (input: string) => {
-=======
 
     await this.setupTwitterStream();
   }
@@ -511,34 +469,92 @@
 
   private async startMarketMonitoring(): Promise<void> {
     const monitorMarket = async () => {
->>>>>>> 38017389
       try {
-        if (input.toLowerCase() === 'exit') {
-          await closeDatabases();
-          readline.close();
-          process.exit(0);
+        const analysis = await this.analyzeMarket();
+        const tradingConfig = CONFIG.SOLANA.TRADING;
+
+        if (analysis.shouldTrade && analysis.confidence > tradingConfig.MIN_CONFIDENCE) {
+          await this.executeTrade(analysis);
         }
-        
-        // Process commands
-        const response = await agentCoordination.processCommand(input);
-        logger.info(response);
       } catch (error) {
-        logger.error('Error processing command:', error);
-      }
+        elizaLogger.error('Market monitoring error:', error);
+      }
+    };
+
+    await monitorMarket();
+    setInterval(monitorMarket, CONFIG.AUTOMATION.MARKET_MONITORING_INTERVAL);
+  }
+
+  private async startCommunityEngagement(): Promise<void> {
+    const engage = async () => {
+      try {
+        const metrics: SocialMetrics = await this.socialService.getCommunityMetrics();
+        const content = await ContentUtils.generateContent({
+          type: 'community',
+          variables: {
+            followers: metrics.followers.toString(),
+            engagement: metrics.engagement.toString(),
+            activity: metrics.activity
+          }
+        });
+
+        await this.socialService.send(content);
+      } catch (error) {
+        elizaLogger.error('Community engagement error:', error);
+      }
+    };
+
+    await engage();
+    setInterval(engage, CONFIG.AUTOMATION.COMMUNITY_ENGAGEMENT_INTERVAL);
+  }
+
+  private async analyzeMarket(): Promise<MarketAnalysis> {
+    const metrics = await this.tradingService.getMarketData(this.tokenAddress);
+    const aiAnalysis = await this.aiService.analyzeMarket(metrics);
+    
+    // Return a properly formatted MarketAnalysis object
+    return {
+      shouldTrade: aiAnalysis.shouldTrade,
+      confidence: aiAnalysis.confidence,
+      action: aiAnalysis.action,
+      metrics: aiAnalysis.metrics
+    };
+  }
+
+  private async executeTrade(analysis: MarketAnalysis): Promise<TradeResult> {
+    return await this.tradingService.executeTrade({
+      inputMint: analysis.action === 'BUY' ? 'SOL' : this.tokenAddress,
+      outputMint: analysis.action === 'BUY' ? this.tokenAddress : 'SOL',
+      amount: this.calculateTradeAmount(analysis),
+      slippage: CONFIG.SOLANA.TRADING.SLIPPAGE
     });
-    
-
-<<<<<<< HEAD
-
-    // Handle graceful shutdown
-    process.on('SIGTERM', async () => {
-      logger.info('SIGTERM received. Starting graceful shutdown...');
-      
-      // Close server
-      server.close(() => {
-        logger.info('HTTP server closed');
-      });
-=======
+  }
+
+  private async getCurrentPrice(): Promise<number> {
+    return await this.tradingService.getTokenPrice(this.tokenAddress);
+  }
+
+  private calculateTradeAmount(analysis: MarketAnalysis): number {
+    return CONFIG.SOLANA.TRADING.BASE_AMOUNT * analysis.confidence;
+  }
+
+  private async handleCommand(
+    command: AgentCommand,
+    context: CommandContext
+  ): Promise<void> {
+    try {
+      const response = await this.generateCommandResponse(command, context);
+      await this.socialService.sendMessage(context.platform, context.messageId, response);
+    } catch (error) {
+      elizaLogger.error('Command handling error:', error);
+      await this.socialService.sendMessage(
+        context.platform,
+        context.messageId,
+        'Sorry, there was an error processing your command.'
+      );
+    }
+  }
+
   private async generateCommandResponse(
     command: AgentCommand,
     context: CommandContext
@@ -787,16 +803,46 @@
     }
   }
 }
->>>>>>> 38017389
-
-      // Close database connections
-      await closeDatabases();
-      
-      process.exit(0);
+
+async function initializeSolanaConnection() {
+  console.log('Initializing Solana connection...');
+  try {
+    const connection = new Connection(CONFIG.SOLANA.RPC_URL, 'confirmed');
+    const version = await connection.getVersion();
+    console.log('Solana connection established:', version);
+    return connection;
+  } catch (error) {
+    console.error('Failed to connect to Solana:', error);
+    throw error;
+  }
+}
+
+async function validateWalletBalance(connection: Connection) {
+  console.log('Checking wallet balance...');
+  try {
+    const publicKey = new PublicKey(CONFIG.SOLANA.PUBKEY);
+    const balance = await connection.getBalance(publicKey);
+    console.log('Wallet balance:', balance / 1e9, 'SOL');
+    return balance;
+  } catch (error) {
+    console.error('Failed to check wallet balance:', error);
+    throw error;
+  }
+}
+
+async function main() {
+  try {
+    console.log('Meme Agent Starting...');
+    console.log('Loading configuration...');
+    config();
+
+    // Log configuration (redact sensitive info)
+    console.log('Configuration loaded:', {
+      network: CONFIG.SOLANA.NETWORK,
+      rpcUrl: CONFIG.SOLANA.RPC_URL,
+      pubkey: CONFIG.SOLANA.PUBKEY
     });
 
-<<<<<<< HEAD
-=======
     // Log environment variables to verify they are loaded correctly
     console.log('Twitter API Key:', process.env.TWITTER_API_KEY);
     console.log('Twitter API Secret:', process.env.TWITTER_API_SECRET);
@@ -832,17 +878,12 @@
       process.exit(0);
     });
 
->>>>>>> 38017389
   } catch (error) {
-    logger.error('Error starting application:', error);
-    await closeDatabases();
+    console.error('Fatal error during initialization:', error);
     process.exit(1);
   }
 }
 
-<<<<<<< HEAD
-startApplication();
-=======
 main().catch((error) => {
   console.error('Fatal error:', error);
   process.exit(1);
@@ -914,5 +955,4 @@
     console.error('Error creating ReAct agent:', error);
     throw error;
   }
-}
->>>>>>> 38017389
+}